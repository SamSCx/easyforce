/* eslint-disable no-unused-vars */
/* global React ReactDOM */
/* global session:true sfHost:true apiVersion askSalesforce askSalesforceSoap */
/* exported session sfHost */
/* global initButton */
/* eslint-enable no-unused-vars */
"use strict";
if (!this.isUnitTest) {
  parent.postMessage({insextInitRequest: true}, "*");
  addEventListener("message", function initResponseHandler(e) {
    if (e.source == parent && e.data.insextInitResponse) {
      removeEventListener("message", initResponseHandler);
      sfHost = e.data.sfHost;
      init(e.data);
    }
  });
}

function closePopup() {
  parent.postMessage({insextClosePopup: true}, "*");
}

function init(params) {

  let hostArg = new URLSearchParams();
  hostArg.set("host", sfHost);
  let addonVersion = chrome.runtime.getManifest().version;

  class App extends React.PureComponent {
    constructor(props) {
      super(props);
      this.state = {
        sobjectsLists: null,
        sobjectsLoading: true,
        detailsShown: false,
        detailsLoading: false,
        contextRecordId: null,
        showAdvanced: false,
      };
      this.onUpdateRecordId = this.onUpdateRecordId.bind(this);
      this.onShortcutKey = this.onShortcutKey.bind(this);
      this.onDetailsClick = this.onDetailsClick.bind(this);
      this.onShowAdvancedClick = this.onShowAdvancedClick.bind(this);
    }
    onUpdateRecordId(e) {
      if (e.source == parent && e.data.insextUpdateRecordId) {
        let recordId = getRecordId(e.data.locationHref);
        this.setState({contextRecordId: recordId});
        this.refs.showAllDataBox.updateSelection(recordId);
      }
    }
    loadSobjects() {
      new Promise(resolve => {
        chrome.runtime.sendMessage({message: "getSession", sfHost}, message => {
          session = message;
          resolve();
        });
      })
        .then(() => Promise.all([
          askSalesforce("/services/data/v" + apiVersion + "/sobjects/").catch(err => {
            console.error("list sobjects", err);
            return {sobjects: []};
          }),
          askSalesforce("/services/data/v" + apiVersion + "/tooling/sobjects/").catch(err => {
            console.error("list tooling sobjects", err);
            return {sobjects: []};
          }),
          askSalesforce("/services/data/v" + apiVersion + "/tooling/query?q=" + encodeURIComponent("select QualifiedApiName, Label, KeyPrefix from EntityDefinition")).catch(err => {
            console.error("list entity definitions", err);
            // TODO better handle EXCEEDED_ID_LIMIT: EntityDefinition does not support queryMore(), use LIMIT to restrict the results to a single batch
            return {records: []};
          })
        ]))
        .then(([dataDescribe, toolingDescribe, entityParticles]) => {
          // TODO progressively display data as each of the three responses becomes available
          let dataObjects = dataDescribe.sobjects;
          let toolingObjects = toolingDescribe.sobjects;
          let knownObjects = new Set([
            ...dataObjects.map(obj => obj.name),
            ...toolingObjects.map(obj => obj.name)
          ]);
          // unknownObjects are sobjects the user does not have read access to.
          // We don't know if they belong to the tooling API or not, so we don't know the URL we need to retrieve or describe them,
          // but we would not be allowed to retrieve or describe them anyway, since we don't have read access to them.
          // We can however use the Tooling API on them, so they are still relevant to show.
          let unknownObjects = entityParticles.records
            .filter(r => !knownObjects.has(r.QualifiedApiName))
            .map(r => ({
              name: r.QualifiedApiName || "",
              label: r.Label || "",
              keyPrefix: r.KeyPrefix
            }));
          let sobjectsLists = [
            {toolingApi: false, sobjects: dataObjects},
            {toolingApi: true, sobjects: toolingObjects},
            {toolingApi: null, sobjects: unknownObjects}
          ];
          this.setState({
            sobjectsLoading: false,
            sobjectsLists
          });
          this.refs.showAllDataBox.updateSelection(this.state.contextRecordId);
        })
        .catch(e => {
          console.error(e);
          this.setState({sobjectsLoading: false});
        });
    }
    onShortcutKey(e) {
      if (e.key == "m") {
        e.preventDefault();
        this.onDetailsClick();
      }
      if (e.key == "a") {
        e.preventDefault();
        this.refs.showAllDataBox.clickAllDataBtn();
      }
      if (e.key == "e") {
        e.preventDefault();
        this.refs.dataExportBtn.click();
      }
      if (e.key == "i") {
        e.preventDefault();
        this.refs.dataImportBtn.click();
      }
      if (e.key == "x") {
        e.preventDefault();
        this.refs.apiExploreBtn.click();
      }
      if (e.key == "o") {
        e.preventDefault();
        this.setState({showAdvanced: true});
      }
      if (e.key == "l") {
        e.preventDefault();
        this.refs.limitsBtn.click();
      }
    }
    onDetailsClick() {
      let self = this;
      if (this.state.detailsShown || !this.state.contextRecordId) {
        return;
      }
      this.setState({detailsShown: true, detailsLoading: true});
      parent.postMessage({insextShowStdPageDetails: true, insextRecordId: this.state.contextRecordId}, "*");
      addEventListener("message", function messageHandler(e) {
        if (e.source == parent && e.data.insextShowStdPageDetails) {
          removeEventListener("message", messageHandler);
          self.setState({detailsShown: e.data.success, detailsLoading: false});
          if (e.data.success) {
            closePopup();
          }
        }
      });
    }
    onShowAdvancedClick(e) {
      e.preventDefault();
      this.setState({showAdvanced: true});
    }
    componentDidMount() {
      addEventListener("message", this.onUpdateRecordId);
      addEventListener("keydown", this.onShortcutKey);
      this.loadSobjects();
    }
    componentWillUnmount() {
      removeEventListener("message", this.onUpdateRecordId);
      removeEventListener("keydown", this.onShortcutKey);
    }
    render() {
      return (
        React.createElement("div", {},
          React.createElement("div", {className: "header"},
            React.createElement("div", {className: "header-icon"},
              React.createElement("svg", {viewBox: "0 0 24 24"},
                React.createElement("path", {d: `
                  M11 9c-.5 0-1-.5-1-1s.5-1 1-1 1 .5 1 1-.5 1-1 1z
                  m1 5.8c0 .2-.1.3-.3.3h-1.4c-.2 0-.3-.1-.3-.3v-4.6c0-.2.1-.3.3-.3h1.4c.2.0.3.1.3.3z
                  M11 3.8c-4 0-7.2 3.2-7.2 7.2s3.2 7.2 7.2 7.2s7.2-3.2 7.2-7.2s-3.2-7.2-7.2-7.2z
                  m0 12.5c-2.9 0-5.3-2.4-5.3-5.3s2.4-5.3 5.3-5.3s5.3 2.4 5.3 5.3-2.4 5.3-5.3 5.3z
                  M 17.6 15.9c-.2-.2-.3-.2-.5 0l-1.4 1.4c-.2.2-.2.3 0 .5l4 4c.2.2.3.2.5 0l1.4-1.4c.2-.2.2-.3 0-.5z
                  `})
              )
            ),
            "Salesforce inspector"
          ),
          React.createElement("div", {className: "main"},
            React.createElement("button",
              {
                id: "showStdPageDetailsBtn",
                className: "button" + (this.state.detailsLoading ? " loading" : ""),
                disabled: this.props.inAura || this.state.detailsShown || !this.state.contextRecordId,
                onClick: this.onDetailsClick,
                style: {display: this.props.isDevConsole || this.props.inInspector ? "none" : ""}
              },
              "Show field ", React.createElement("u", {}, "m"), "etadata"
            ),
            React.createElement(AllDataBox, {ref: "showAllDataBox", isDevConsole: this.props.isDevConsole, sobjectsLoading: this.state.sobjectsLoading, sobjectsLists: this.state.sobjectsLists, contextRecordId: this.state.contextRecordId}),
            React.createElement("a", {ref: "dataExportBtn", href: "data-export.html?" + hostArg, target: this.props.isDevConsole ? "_blank" : "_top", className: "button"}, "Data ", React.createElement("u", {}, "E"), "xport"),
            React.createElement("a", {ref: "dataImportBtn", href: "data-import.html?" + hostArg, target: this.props.isDevConsole ? "_blank" : "_top", className: "button"}, "Data ", React.createElement("u", {}, "I"), "mport"),
<<<<<<< HEAD
            React.createElement("a", {ref: "limitsBtn", href: "limits.html?" + hostArg, target: this.props.isDevConsole ? "_blank" : "_top", className: "button"}, "Org ", React.createElement("u", {}, "L"), "imits"),
            React.createElement("a", {href: "#", onClick: this.onShowAdvancedClick, className: "button", style: {display: this.state.showAdvanced ? "none" : ""}}, "M", React.createElement("u", {}, "o"), "re"),
=======
            React.createElement("a", {href: "#", onClick: this.onShowAdvancedClick, className: "base-button", style: {display: this.state.showAdvanced ? "none" : ""}}, "M", React.createElement("u", {}, "o"), "re"),
>>>>>>> 4b8f450e
            React.createElement("a", {ref: "apiExploreBtn", href: "explore-api.html?" + hostArg, target: this.props.isDevConsole ? "_blank" : "_top", className: "button", style: {display: !this.state.showAdvanced ? "none" : ""}}, "E", React.createElement("u", {}, "x"), "plore API")
          ),
          React.createElement("div", {className: "footer"},
            React.createElement("div", {className: "meta"},
              React.createElement("div", {className: "version"}, "(v" + addonVersion + ")"),
              React.createElement("a", {href: "https://github.com/sorenkrabbe/Chrome-Salesforce-inspector", target: this.props.isDevConsole ? "_blank" : "_top"}, "About")
            )
          )
        )
      );
    }
  }
  class AllDataBox extends React.PureComponent {
    constructor(props) {
      super(props);
      this.state = {
        selectedValue: null
      };
      this.onDataSelect = this.onDataSelect.bind(this);
      this.getMatches = this.getMatches.bind(this);
    }
    updateSelection(query) {
      query = query || "";
      let match = this.getBestMatch(query);
      this.setState({selectedValue: match});
    }
    getBestMatch(query) {
      let queryKeyPrefix = query.substring(0, 3);
      let recordId = null;
      let sobject = null;
      let toolingApi = null;
      if (this.props.sobjectsLists) {
        for (let api of this.props.sobjectsLists) {
          sobject = api.sobjects.find(sobject => sobject.keyPrefix == queryKeyPrefix || sobject.name.toLowerCase() == query.toLowerCase());
          if (sobject) {
            toolingApi = api.toolingApi;
            break;
          }
        }
      }
      if (!sobject) {
        return null;
      }
      if (sobject.keyPrefix == queryKeyPrefix && query.length >= 15) {
        recordId = query;
      }
      return {recordId, sobject, toolingApi};
    }
    getMatches(query) {
      if (!this.props.sobjectsLists) {
        return [];
      }
      let queryKeyPrefix = query.substring(0, 3);
      let res = [];
      for (let api of this.props.sobjectsLists) {
        res = res.concat(
          api.sobjects
            .filter(sobject => sobject.name.toLowerCase().includes(query.toLowerCase()) || sobject.label.toLowerCase().includes(query.toLowerCase()) || sobject.keyPrefix == queryKeyPrefix)
            .map(sobject => ({
              recordId: null,
              sobject,
              toolingApi: api.toolingApi,
              // TO-DO: merge with the sortRank function in data-export
              relevance: (sobject.keyPrefix == queryKeyPrefix ? 2
                : sobject.name.toLowerCase() == query.toLowerCase() ? 3
                : sobject.label.toLowerCase() == query.toLowerCase() ? 4
                : sobject.name.toLowerCase().startsWith(query.toLowerCase()) ? 5
                : sobject.label.toLowerCase().startsWith(query.toLowerCase()) ? 6
                : sobject.name.toLowerCase().includes("__" + query.toLowerCase()) ? 7
                : sobject.name.toLowerCase().includes("_" + query.toLowerCase()) ? 8
                : sobject.label.toLowerCase().includes(" " + query.toLowerCase()) ? 9
                : 10) + (api.toolingApi == null ? 20 : 0)
            }))
        );
      }
      query = query || this.props.contextRecordId || "";
      queryKeyPrefix = query.substring(0, 3);
      for (let api of this.props.sobjectsLists) {
        let objectForId = api.sobjects.find(sobject => sobject.keyPrefix == queryKeyPrefix);
        if (objectForId && query.length >= 15) {
          res.unshift({recordId: query, sobject: objectForId, toolingApi: api.toolingApi, relevance: 1});
        }
      }
      res.sort((a, b) => a.relevance - b.relevance || a.sobject.name.localeCompare(b.sobject.name));
      return res;
    }
    onDataSelect(value) {
      this.setState({selectedValue: value});
    }
    clickAllDataBtn() {
      this.refs.showAllDataBtn.click();
    }
    getAllDataUrl() {
      if (this.state.selectedValue) {
        let args = new URLSearchParams();
        args.set("host", sfHost);
        // We could instead pass the record ID or sobject name in the "q" parameter,
        // and let inspect.html find the relevant objectType+useToolingApi+recordUrl.
        // We don't do that to save time making global describe calls, since we already know the global describe results here.
        args.set("objectType", this.state.selectedValue.sobject.name);
        if (this.state.selectedValue.toolingApi) {
          args.set("useToolingApi", "1");
        }
        if (this.state.selectedValue.recordId && this.state.selectedValue.sobject.urls && this.state.selectedValue.sobject.urls.rowTemplate) {
          args.set("recordUrl", this.state.selectedValue.sobject.urls.rowTemplate.replace("{ID}", this.state.selectedValue.recordId));
        } else {
          args.set("recordUrl", "");
        }
        return "inspect.html?" + args;
      } else {
        return undefined;
      }
    }
    getDeployStatusUrl() {
      let args = new URLSearchParams();
      args.set("host", sfHost);
      args.set("checkDeployStatus", this.state.selectedValue.recordId);
      return "explore-api.html?" + args;
    }
    render() {
      return (
        React.createElement("div", {className: "all-data-box " + (this.props.sobjectsLoading ? "loading " : "")},
          React.createElement(AllDataSearch, {onDataSelect: this.onDataSelect, sobjectsLists: this.props.sobjectsLists, getMatches: this.getMatches}),
          this.state.selectedValue ? React.createElement("div", {className: "all-data-box-inner"},
            React.createElement("div", {title: "Record ID", className: "data-element"}, this.state.selectedValue.recordId),
            this.state.selectedValue.toolingApi === true ? React.createElement("div", {title: "API", className: "data-element"}, "Tooling API") : null,
            this.state.selectedValue.toolingApi === null ? React.createElement("div", {title: "API", className: "data-element"}, "Unknown API") : null,
            React.createElement("div", {title: "API name", className: "data-element"}, this.state.selectedValue.sobject.name),
            React.createElement("div", {title: "Label", className: "data-element"}, this.state.selectedValue.sobject.label),
            React.createElement("div", {title: "ID key prefix", className: "data-element"}, this.state.selectedValue.sobject.keyPrefix),
            this.state.selectedValue.recordId && this.state.selectedValue.recordId.startsWith("0Af")
              ? React.createElement("a", {href: this.getDeployStatusUrl(), target: this.props.isDevConsole ? "_blank" : "_top", className: "base-button"}, "Check Deploy Status") : null,
            React.createElement("a", {ref: "showAllDataBtn", href: this.getAllDataUrl(), target: this.props.isDevConsole ? "_blank" : "_top", className: "base-button"}, "Show ", React.createElement("u", {}, "a"), "ll data")
          ) : null
        )
      );
    }
  }
  class AllDataSearch extends React.PureComponent {
    constructor(props) {
      super(props);
      this.state = {
        inspectQuery: ""
      };
      this.onAllDataInput = this.onAllDataInput.bind(this);
      this.onAllDataFocus = this.onAllDataFocus.bind(this);
      this.onAllDataBlur = this.onAllDataBlur.bind(this);
      this.onAllDataKeyDown = this.onAllDataKeyDown.bind(this);
      this.updateAllDataInput = this.updateAllDataInput.bind(this);
      this.onAllDataArrowClick = this.onAllDataArrowClick.bind(this);
    }
    onAllDataInput(e) {
      let val = e.target.value;
      this.refs.autoComplete.handleInput();
      this.setState({inspectQuery: val});
    }
    onAllDataFocus() {
      this.refs.autoComplete.handleFocus();
    }
    onAllDataBlur() {
      this.refs.autoComplete.handleBlur();
    }
    onAllDataKeyDown(e) {
      this.refs.autoComplete.handleKeyDown(e);
      e.stopPropagation(); // Stop our keyboard shortcut handler
    }
    updateAllDataInput(value) {
      this.props.onDataSelect(value);
      this.setState({inspectQuery: ""});
    }
    onAllDataArrowClick() {
      this.refs.showAllDataInp.focus();
    }
    render() {
      return (
        React.createElement("div", {className: "input-with-dropdown"},
          React.createElement("div", {},
            React.createElement("input", {
              className: "all-data-input",
              ref: "showAllDataInp",
              placeholder: "Record id, id prefix or sObject name",
              onInput: this.onAllDataInput,
              onFocus: this.onAllDataFocus,
              onBlur: this.onAllDataBlur,
              onKeyDown: this.onAllDataKeyDown,
              value: this.state.inspectQuery
            }),
            React.createElement(Autocomplete, {
              ref: "autoComplete",
              updateInput: this.updateAllDataInput,
              matchingResults: this.props.getMatches(this.state.inspectQuery)
                .map(value => ({
                  key: value.recordId + "#" + value.sobject.name + "#" + value.toolingApi,
                  value,
                  element: [
                    React.createElement("div", {className: "autocomplete-item-main", key: "main"},
                      value.recordId || React.createElement(MarkSubstring, {
                        text: value.sobject.name,
                        start: value.sobject.name.toLowerCase().indexOf(this.state.inspectQuery.toLowerCase()),
                        length: this.state.inspectQuery.length
                      }),
                      value.toolingApi === true ? " (Tooling API)" : null,
                      value.toolingApi === null ? " (Unknown API)" : null
                    ),
                    React.createElement("div", {className: "autocomplete-item-sub", key: "sub"},
                      React.createElement(MarkSubstring, {
                        text: value.sobject.keyPrefix || "---",
                        start: value.sobject.keyPrefix == this.state.inspectQuery.substring(0, 3) ? 0 : -1,
                        length: 3
                      }),
                      " • ",
                      React.createElement(MarkSubstring, {
                        text: value.sobject.label,
                        start: value.sobject.label.toLowerCase().indexOf(this.state.inspectQuery.toLowerCase()),
                        length: this.state.inspectQuery.length
                      })
                    )
                  ]
                }))
            })
          ),
          React.createElement("svg", {viewBox: "0 0 24 24", onClick: this.onAllDataArrowClick},
            React.createElement("path", {d: "M3.8 6.5h16.4c.4 0 .8.6.4 1l-8 9.8c-.3.3-.9.3-1.2 0l-8-9.8c-.4-.4-.1-1 .4-1z"})
          )
        )
      );
    }
  }
  function MarkSubstring({text, start, length}) {
    if (start == -1) {
      return React.createElement("span", {}, text);
    }
    return React.createElement("span", {},
      text.substr(0, start),
      React.createElement("mark", {}, text.substr(start, length)),
      text.substr(start + length)
    );
  }
  class Autocomplete extends React.PureComponent {
    constructor(props) {
      super(props);
      this.state = {
        showResults: false,
        selectedIndex: 0, // Index of the selected autocomplete item.
        scrollToSelectedIndex: 0, // Changed whenever selectedIndex is updated (even if updated to a value it already had). Used to scroll to the selected item.
        scrollTopIndex: 0, // Index of the first autocomplete item that is visible according to the current scroll position.
        itemHeight: 1, // The height of each autocomplete item. All items should have the same height. Measured on first render. 1 means not measured.
        resultsMouseIsDown: false // Hide the autocomplete popup when the input field looses focus, except when clicking one of the autocomplete items.
      };
      this.onResultsMouseDown = this.onResultsMouseDown.bind(this);
      this.onResultsMouseUp = this.onResultsMouseUp.bind(this);
      this.onResultClick = this.onResultClick.bind(this);
      this.onResultMouseEnter = this.onResultMouseEnter.bind(this);
      this.onScroll = this.onScroll.bind(this);
    }
    handleInput() {
      this.setState({showResults: true, selectedIndex: 0, scrollToSelectedIndex: this.state.scrollToSelectedIndex + 1});
    }
    handleFocus() {
      this.setState({showResults: true, selectedIndex: 0, scrollToSelectedIndex: this.state.scrollToSelectedIndex + 1});
    }
    handleBlur() {
      this.setState({showResults: false});
    }
    handleKeyDown(e) {
      if (e.key == "Enter") {
        if (this.state.selectedIndex < this.props.matchingResults.length) {
          e.preventDefault();
          let {value} = this.props.matchingResults[this.state.selectedIndex];
          this.props.updateInput(value);
          this.setState({showResults: false, selectedIndex: 0});
        }
        return;
      }
      if (e.key == "Escape") {
        e.preventDefault();
        this.setState({showResults: false, selectedIndex: 0});
        return;
      }
      let selectionMove = 0;
      if (e.key == "ArrowDown") {
        selectionMove = 1;
      }
      if (e.key == "ArrowUp") {
        selectionMove = -1;
      }
      if (selectionMove != 0) {
        e.preventDefault();
        if (!this.state.showResults) {
          this.setState({showResults: true, selectedIndex: 0, scrollToSelectedIndex: this.state.scrollToSelectedIndex + 1});
          return;
        }
        let index = this.state.selectedIndex + selectionMove;
        let length = this.props.matchingResults.length;
        if (index < 0) {
          index = length - 1;
        }
        if (index > length - 1) {
          index = 0;
        }
        this.setState({selectedIndex: index, scrollToSelectedIndex: this.state.scrollToSelectedIndex + 1});
      }
    }
    onResultsMouseDown() {
      this.setState({resultsMouseIsDown: true});
    }
    onResultsMouseUp() {
      this.setState({resultsMouseIsDown: false});
    }
    onResultClick(value) {
      this.props.updateInput(value);
      this.setState({showResults: false, selectedIndex: 0});
    }
    onResultMouseEnter(index) {
      this.setState({selectedIndex: index, scrollToSelectedIndex: this.state.scrollToSelectedIndex + 1});
    }
    onScroll() {
      let scrollTopIndex = Math.floor(this.refs.scrollBox.scrollTop / this.state.itemHeight);
      if (scrollTopIndex != this.state.scrollTopIndex) {
        this.setState({scrollTopIndex});
      }
    }
    componentDidUpdate(prevProps, prevState) {
      if (this.state.itemHeight == 1) {
        let anItem = this.refs.scrollBox.querySelector(".autocomplete-item");
        if (anItem) {
          let itemHeight = anItem.offsetHeight;
          if (itemHeight > 0) {
            this.setState({itemHeight});
          }
        }
        return;
      }
      let sel = this.refs.selectedItem;
      if (this.state.scrollToSelectedIndex != prevState.scrollToSelectedIndex && sel && sel.offsetParent) {
        if (sel.offsetTop < sel.offsetParent.scrollTop) {
          sel.scrollIntoView(true);
        } else if (sel.offsetTop + sel.offsetHeight > sel.offsetParent.scrollTop + sel.offsetParent.offsetHeight) {
          sel.scrollIntoView(false);
        }
      }
    }
    render() {
      // For better performance only render the visible autocomplete items + at least one invisible item above and below (if they exist)
      const RENDERED_ITEMS_COUNT = 11;
      let firstIndex = 0;
      let lastIndex = this.props.matchingResults.length - 1;
      let firstRenderedIndex = Math.max(0, this.state.scrollTopIndex - 2);
      let lastRenderedIndex = Math.min(lastIndex, firstRenderedIndex + RENDERED_ITEMS_COUNT);
      let topSpace = (firstRenderedIndex - firstIndex) * this.state.itemHeight;
      let bottomSpace = (lastIndex - lastRenderedIndex) * this.state.itemHeight;
      let topSelected = (this.state.selectedIndex - firstIndex) * this.state.itemHeight;
      return (
        React.createElement("div", {className: "autocomplete-container", style: {display: (this.state.showResults && this.props.matchingResults.length > 0) || this.state.resultsMouseIsDown ? "" : "none"}, onMouseDown: this.onResultsMouseDown, onMouseUp: this.onResultsMouseUp},
          React.createElement("div", {className: "autocomplete", onScroll: this.onScroll, ref: "scrollBox"},
            React.createElement("div", {ref: "selectedItem", style: {position: "absolute", top: topSelected + "px", height: this.state.itemHeight + "px"}}),
            React.createElement("div", {style: {height: topSpace + "px"}}),
            this.props.matchingResults.slice(firstRenderedIndex, lastRenderedIndex + 1)
              .map(({key, value, element}, index) =>
                React.createElement("a", {
                  key,
                  className: "autocomplete-item " + (this.state.selectedIndex == index + firstRenderedIndex ? "selected" : ""),
                  onClick: () => this.onResultClick(value),
                  onMouseEnter: () => this.onResultMouseEnter(index + firstRenderedIndex)
                }, element)
              ),
            React.createElement("div", {style: {height: bottomSpace + "px"}})
          )
        )
      );
    }
  }
  ReactDOM.render(React.createElement(App, {
    isDevConsole: params.isDevConsole,
    inAura: params.inAura,
    inInspector: params.inInspector,
  }), document.getElementById("root"));
}

function getRecordId(href) {
  let url = new URL(href);
  // Find record ID from URL
  let searchParams = new URLSearchParams(url.search.substring(1));
  // Salesforce Classic and Console
  if (url.hostname.endsWith(".salesforce.com")) {
    let match = url.pathname.match(/\/([a-zA-Z0-9]{3}|[a-zA-Z0-9]{15}|[a-zA-Z0-9]{18})(?:\/|$)/);
    if (match) {
      let res = match[1];
      if (res.includes("0000") || res.length == 3) {
        return match[1];
      }
    }
  }
  // Lightning Experience and Salesforce1
  if (url.hostname.endsWith(".lightning.force.com")) {
    let match = url.hash.match(/\/sObject\/([a-zA-Z0-9]+)(?:\/|$)/);
    if (match) {
      return match[1];
    }
  }
  // Visualforce
  {
    let idParam = searchParams.get("id");
    if (idParam) {
      return idParam;
    }
  }
  // Visualforce page that does not follow standard Visualforce naming
  for (let [, p] of searchParams) {
    if (p.match(/^([a-zA-Z0-9]{3}|[a-zA-Z0-9]{15}|[a-zA-Z0-9]{18})$/) && p.includes("0000")) {
      return p;
    }
  }
  return null;
}
<|MERGE_RESOLUTION|>--- conflicted
+++ resolved
@@ -1,620 +1,616 @@
-/* eslint-disable no-unused-vars */
-/* global React ReactDOM */
-/* global session:true sfHost:true apiVersion askSalesforce askSalesforceSoap */
-/* exported session sfHost */
-/* global initButton */
-/* eslint-enable no-unused-vars */
-"use strict";
-if (!this.isUnitTest) {
-  parent.postMessage({insextInitRequest: true}, "*");
-  addEventListener("message", function initResponseHandler(e) {
-    if (e.source == parent && e.data.insextInitResponse) {
-      removeEventListener("message", initResponseHandler);
-      sfHost = e.data.sfHost;
-      init(e.data);
-    }
-  });
-}
-
-function closePopup() {
-  parent.postMessage({insextClosePopup: true}, "*");
-}
-
-function init(params) {
-
-  let hostArg = new URLSearchParams();
-  hostArg.set("host", sfHost);
-  let addonVersion = chrome.runtime.getManifest().version;
-
-  class App extends React.PureComponent {
-    constructor(props) {
-      super(props);
-      this.state = {
-        sobjectsLists: null,
-        sobjectsLoading: true,
-        detailsShown: false,
-        detailsLoading: false,
-        contextRecordId: null,
-        showAdvanced: false,
-      };
-      this.onUpdateRecordId = this.onUpdateRecordId.bind(this);
-      this.onShortcutKey = this.onShortcutKey.bind(this);
-      this.onDetailsClick = this.onDetailsClick.bind(this);
-      this.onShowAdvancedClick = this.onShowAdvancedClick.bind(this);
-    }
-    onUpdateRecordId(e) {
-      if (e.source == parent && e.data.insextUpdateRecordId) {
-        let recordId = getRecordId(e.data.locationHref);
-        this.setState({contextRecordId: recordId});
-        this.refs.showAllDataBox.updateSelection(recordId);
-      }
-    }
-    loadSobjects() {
-      new Promise(resolve => {
-        chrome.runtime.sendMessage({message: "getSession", sfHost}, message => {
-          session = message;
-          resolve();
-        });
-      })
-        .then(() => Promise.all([
-          askSalesforce("/services/data/v" + apiVersion + "/sobjects/").catch(err => {
-            console.error("list sobjects", err);
-            return {sobjects: []};
-          }),
-          askSalesforce("/services/data/v" + apiVersion + "/tooling/sobjects/").catch(err => {
-            console.error("list tooling sobjects", err);
-            return {sobjects: []};
-          }),
-          askSalesforce("/services/data/v" + apiVersion + "/tooling/query?q=" + encodeURIComponent("select QualifiedApiName, Label, KeyPrefix from EntityDefinition")).catch(err => {
-            console.error("list entity definitions", err);
-            // TODO better handle EXCEEDED_ID_LIMIT: EntityDefinition does not support queryMore(), use LIMIT to restrict the results to a single batch
-            return {records: []};
-          })
-        ]))
-        .then(([dataDescribe, toolingDescribe, entityParticles]) => {
-          // TODO progressively display data as each of the three responses becomes available
-          let dataObjects = dataDescribe.sobjects;
-          let toolingObjects = toolingDescribe.sobjects;
-          let knownObjects = new Set([
-            ...dataObjects.map(obj => obj.name),
-            ...toolingObjects.map(obj => obj.name)
-          ]);
-          // unknownObjects are sobjects the user does not have read access to.
-          // We don't know if they belong to the tooling API or not, so we don't know the URL we need to retrieve or describe them,
-          // but we would not be allowed to retrieve or describe them anyway, since we don't have read access to them.
-          // We can however use the Tooling API on them, so they are still relevant to show.
-          let unknownObjects = entityParticles.records
-            .filter(r => !knownObjects.has(r.QualifiedApiName))
-            .map(r => ({
-              name: r.QualifiedApiName || "",
-              label: r.Label || "",
-              keyPrefix: r.KeyPrefix
-            }));
-          let sobjectsLists = [
-            {toolingApi: false, sobjects: dataObjects},
-            {toolingApi: true, sobjects: toolingObjects},
-            {toolingApi: null, sobjects: unknownObjects}
-          ];
-          this.setState({
-            sobjectsLoading: false,
-            sobjectsLists
-          });
-          this.refs.showAllDataBox.updateSelection(this.state.contextRecordId);
-        })
-        .catch(e => {
-          console.error(e);
-          this.setState({sobjectsLoading: false});
-        });
-    }
-    onShortcutKey(e) {
-      if (e.key == "m") {
-        e.preventDefault();
-        this.onDetailsClick();
-      }
-      if (e.key == "a") {
-        e.preventDefault();
-        this.refs.showAllDataBox.clickAllDataBtn();
-      }
-      if (e.key == "e") {
-        e.preventDefault();
-        this.refs.dataExportBtn.click();
-      }
-      if (e.key == "i") {
-        e.preventDefault();
-        this.refs.dataImportBtn.click();
-      }
-      if (e.key == "x") {
-        e.preventDefault();
-        this.refs.apiExploreBtn.click();
-      }
-      if (e.key == "o") {
-        e.preventDefault();
-        this.setState({showAdvanced: true});
-      }
-      if (e.key == "l") {
-        e.preventDefault();
-        this.refs.limitsBtn.click();
-      }
-    }
-    onDetailsClick() {
-      let self = this;
-      if (this.state.detailsShown || !this.state.contextRecordId) {
-        return;
-      }
-      this.setState({detailsShown: true, detailsLoading: true});
-      parent.postMessage({insextShowStdPageDetails: true, insextRecordId: this.state.contextRecordId}, "*");
-      addEventListener("message", function messageHandler(e) {
-        if (e.source == parent && e.data.insextShowStdPageDetails) {
-          removeEventListener("message", messageHandler);
-          self.setState({detailsShown: e.data.success, detailsLoading: false});
-          if (e.data.success) {
-            closePopup();
-          }
-        }
-      });
-    }
-    onShowAdvancedClick(e) {
-      e.preventDefault();
-      this.setState({showAdvanced: true});
-    }
-    componentDidMount() {
-      addEventListener("message", this.onUpdateRecordId);
-      addEventListener("keydown", this.onShortcutKey);
-      this.loadSobjects();
-    }
-    componentWillUnmount() {
-      removeEventListener("message", this.onUpdateRecordId);
-      removeEventListener("keydown", this.onShortcutKey);
-    }
-    render() {
-      return (
-        React.createElement("div", {},
-          React.createElement("div", {className: "header"},
-            React.createElement("div", {className: "header-icon"},
-              React.createElement("svg", {viewBox: "0 0 24 24"},
-                React.createElement("path", {d: `
-                  M11 9c-.5 0-1-.5-1-1s.5-1 1-1 1 .5 1 1-.5 1-1 1z
-                  m1 5.8c0 .2-.1.3-.3.3h-1.4c-.2 0-.3-.1-.3-.3v-4.6c0-.2.1-.3.3-.3h1.4c.2.0.3.1.3.3z
-                  M11 3.8c-4 0-7.2 3.2-7.2 7.2s3.2 7.2 7.2 7.2s7.2-3.2 7.2-7.2s-3.2-7.2-7.2-7.2z
-                  m0 12.5c-2.9 0-5.3-2.4-5.3-5.3s2.4-5.3 5.3-5.3s5.3 2.4 5.3 5.3-2.4 5.3-5.3 5.3z
-                  M 17.6 15.9c-.2-.2-.3-.2-.5 0l-1.4 1.4c-.2.2-.2.3 0 .5l4 4c.2.2.3.2.5 0l1.4-1.4c.2-.2.2-.3 0-.5z
-                  `})
-              )
-            ),
-            "Salesforce inspector"
-          ),
-          React.createElement("div", {className: "main"},
-            React.createElement("button",
-              {
-                id: "showStdPageDetailsBtn",
-                className: "button" + (this.state.detailsLoading ? " loading" : ""),
-                disabled: this.props.inAura || this.state.detailsShown || !this.state.contextRecordId,
-                onClick: this.onDetailsClick,
-                style: {display: this.props.isDevConsole || this.props.inInspector ? "none" : ""}
-              },
-              "Show field ", React.createElement("u", {}, "m"), "etadata"
-            ),
-            React.createElement(AllDataBox, {ref: "showAllDataBox", isDevConsole: this.props.isDevConsole, sobjectsLoading: this.state.sobjectsLoading, sobjectsLists: this.state.sobjectsLists, contextRecordId: this.state.contextRecordId}),
-            React.createElement("a", {ref: "dataExportBtn", href: "data-export.html?" + hostArg, target: this.props.isDevConsole ? "_blank" : "_top", className: "button"}, "Data ", React.createElement("u", {}, "E"), "xport"),
-            React.createElement("a", {ref: "dataImportBtn", href: "data-import.html?" + hostArg, target: this.props.isDevConsole ? "_blank" : "_top", className: "button"}, "Data ", React.createElement("u", {}, "I"), "mport"),
-<<<<<<< HEAD
-            React.createElement("a", {ref: "limitsBtn", href: "limits.html?" + hostArg, target: this.props.isDevConsole ? "_blank" : "_top", className: "button"}, "Org ", React.createElement("u", {}, "L"), "imits"),
-            React.createElement("a", {href: "#", onClick: this.onShowAdvancedClick, className: "button", style: {display: this.state.showAdvanced ? "none" : ""}}, "M", React.createElement("u", {}, "o"), "re"),
-=======
-            React.createElement("a", {href: "#", onClick: this.onShowAdvancedClick, className: "base-button", style: {display: this.state.showAdvanced ? "none" : ""}}, "M", React.createElement("u", {}, "o"), "re"),
->>>>>>> 4b8f450e
-            React.createElement("a", {ref: "apiExploreBtn", href: "explore-api.html?" + hostArg, target: this.props.isDevConsole ? "_blank" : "_top", className: "button", style: {display: !this.state.showAdvanced ? "none" : ""}}, "E", React.createElement("u", {}, "x"), "plore API")
-          ),
-          React.createElement("div", {className: "footer"},
-            React.createElement("div", {className: "meta"},
-              React.createElement("div", {className: "version"}, "(v" + addonVersion + ")"),
-              React.createElement("a", {href: "https://github.com/sorenkrabbe/Chrome-Salesforce-inspector", target: this.props.isDevConsole ? "_blank" : "_top"}, "About")
-            )
-          )
-        )
-      );
-    }
-  }
-  class AllDataBox extends React.PureComponent {
-    constructor(props) {
-      super(props);
-      this.state = {
-        selectedValue: null
-      };
-      this.onDataSelect = this.onDataSelect.bind(this);
-      this.getMatches = this.getMatches.bind(this);
-    }
-    updateSelection(query) {
-      query = query || "";
-      let match = this.getBestMatch(query);
-      this.setState({selectedValue: match});
-    }
-    getBestMatch(query) {
-      let queryKeyPrefix = query.substring(0, 3);
-      let recordId = null;
-      let sobject = null;
-      let toolingApi = null;
-      if (this.props.sobjectsLists) {
-        for (let api of this.props.sobjectsLists) {
-          sobject = api.sobjects.find(sobject => sobject.keyPrefix == queryKeyPrefix || sobject.name.toLowerCase() == query.toLowerCase());
-          if (sobject) {
-            toolingApi = api.toolingApi;
-            break;
-          }
-        }
-      }
-      if (!sobject) {
-        return null;
-      }
-      if (sobject.keyPrefix == queryKeyPrefix && query.length >= 15) {
-        recordId = query;
-      }
-      return {recordId, sobject, toolingApi};
-    }
-    getMatches(query) {
-      if (!this.props.sobjectsLists) {
-        return [];
-      }
-      let queryKeyPrefix = query.substring(0, 3);
-      let res = [];
-      for (let api of this.props.sobjectsLists) {
-        res = res.concat(
-          api.sobjects
-            .filter(sobject => sobject.name.toLowerCase().includes(query.toLowerCase()) || sobject.label.toLowerCase().includes(query.toLowerCase()) || sobject.keyPrefix == queryKeyPrefix)
-            .map(sobject => ({
-              recordId: null,
-              sobject,
-              toolingApi: api.toolingApi,
-              // TO-DO: merge with the sortRank function in data-export
-              relevance: (sobject.keyPrefix == queryKeyPrefix ? 2
-                : sobject.name.toLowerCase() == query.toLowerCase() ? 3
-                : sobject.label.toLowerCase() == query.toLowerCase() ? 4
-                : sobject.name.toLowerCase().startsWith(query.toLowerCase()) ? 5
-                : sobject.label.toLowerCase().startsWith(query.toLowerCase()) ? 6
-                : sobject.name.toLowerCase().includes("__" + query.toLowerCase()) ? 7
-                : sobject.name.toLowerCase().includes("_" + query.toLowerCase()) ? 8
-                : sobject.label.toLowerCase().includes(" " + query.toLowerCase()) ? 9
-                : 10) + (api.toolingApi == null ? 20 : 0)
-            }))
-        );
-      }
-      query = query || this.props.contextRecordId || "";
-      queryKeyPrefix = query.substring(0, 3);
-      for (let api of this.props.sobjectsLists) {
-        let objectForId = api.sobjects.find(sobject => sobject.keyPrefix == queryKeyPrefix);
-        if (objectForId && query.length >= 15) {
-          res.unshift({recordId: query, sobject: objectForId, toolingApi: api.toolingApi, relevance: 1});
-        }
-      }
-      res.sort((a, b) => a.relevance - b.relevance || a.sobject.name.localeCompare(b.sobject.name));
-      return res;
-    }
-    onDataSelect(value) {
-      this.setState({selectedValue: value});
-    }
-    clickAllDataBtn() {
-      this.refs.showAllDataBtn.click();
-    }
-    getAllDataUrl() {
-      if (this.state.selectedValue) {
-        let args = new URLSearchParams();
-        args.set("host", sfHost);
-        // We could instead pass the record ID or sobject name in the "q" parameter,
-        // and let inspect.html find the relevant objectType+useToolingApi+recordUrl.
-        // We don't do that to save time making global describe calls, since we already know the global describe results here.
-        args.set("objectType", this.state.selectedValue.sobject.name);
-        if (this.state.selectedValue.toolingApi) {
-          args.set("useToolingApi", "1");
-        }
-        if (this.state.selectedValue.recordId && this.state.selectedValue.sobject.urls && this.state.selectedValue.sobject.urls.rowTemplate) {
-          args.set("recordUrl", this.state.selectedValue.sobject.urls.rowTemplate.replace("{ID}", this.state.selectedValue.recordId));
-        } else {
-          args.set("recordUrl", "");
-        }
-        return "inspect.html?" + args;
-      } else {
-        return undefined;
-      }
-    }
-    getDeployStatusUrl() {
-      let args = new URLSearchParams();
-      args.set("host", sfHost);
-      args.set("checkDeployStatus", this.state.selectedValue.recordId);
-      return "explore-api.html?" + args;
-    }
-    render() {
-      return (
-        React.createElement("div", {className: "all-data-box " + (this.props.sobjectsLoading ? "loading " : "")},
-          React.createElement(AllDataSearch, {onDataSelect: this.onDataSelect, sobjectsLists: this.props.sobjectsLists, getMatches: this.getMatches}),
-          this.state.selectedValue ? React.createElement("div", {className: "all-data-box-inner"},
-            React.createElement("div", {title: "Record ID", className: "data-element"}, this.state.selectedValue.recordId),
-            this.state.selectedValue.toolingApi === true ? React.createElement("div", {title: "API", className: "data-element"}, "Tooling API") : null,
-            this.state.selectedValue.toolingApi === null ? React.createElement("div", {title: "API", className: "data-element"}, "Unknown API") : null,
-            React.createElement("div", {title: "API name", className: "data-element"}, this.state.selectedValue.sobject.name),
-            React.createElement("div", {title: "Label", className: "data-element"}, this.state.selectedValue.sobject.label),
-            React.createElement("div", {title: "ID key prefix", className: "data-element"}, this.state.selectedValue.sobject.keyPrefix),
-            this.state.selectedValue.recordId && this.state.selectedValue.recordId.startsWith("0Af")
-              ? React.createElement("a", {href: this.getDeployStatusUrl(), target: this.props.isDevConsole ? "_blank" : "_top", className: "base-button"}, "Check Deploy Status") : null,
-            React.createElement("a", {ref: "showAllDataBtn", href: this.getAllDataUrl(), target: this.props.isDevConsole ? "_blank" : "_top", className: "base-button"}, "Show ", React.createElement("u", {}, "a"), "ll data")
-          ) : null
-        )
-      );
-    }
-  }
-  class AllDataSearch extends React.PureComponent {
-    constructor(props) {
-      super(props);
-      this.state = {
-        inspectQuery: ""
-      };
-      this.onAllDataInput = this.onAllDataInput.bind(this);
-      this.onAllDataFocus = this.onAllDataFocus.bind(this);
-      this.onAllDataBlur = this.onAllDataBlur.bind(this);
-      this.onAllDataKeyDown = this.onAllDataKeyDown.bind(this);
-      this.updateAllDataInput = this.updateAllDataInput.bind(this);
-      this.onAllDataArrowClick = this.onAllDataArrowClick.bind(this);
-    }
-    onAllDataInput(e) {
-      let val = e.target.value;
-      this.refs.autoComplete.handleInput();
-      this.setState({inspectQuery: val});
-    }
-    onAllDataFocus() {
-      this.refs.autoComplete.handleFocus();
-    }
-    onAllDataBlur() {
-      this.refs.autoComplete.handleBlur();
-    }
-    onAllDataKeyDown(e) {
-      this.refs.autoComplete.handleKeyDown(e);
-      e.stopPropagation(); // Stop our keyboard shortcut handler
-    }
-    updateAllDataInput(value) {
-      this.props.onDataSelect(value);
-      this.setState({inspectQuery: ""});
-    }
-    onAllDataArrowClick() {
-      this.refs.showAllDataInp.focus();
-    }
-    render() {
-      return (
-        React.createElement("div", {className: "input-with-dropdown"},
-          React.createElement("div", {},
-            React.createElement("input", {
-              className: "all-data-input",
-              ref: "showAllDataInp",
-              placeholder: "Record id, id prefix or sObject name",
-              onInput: this.onAllDataInput,
-              onFocus: this.onAllDataFocus,
-              onBlur: this.onAllDataBlur,
-              onKeyDown: this.onAllDataKeyDown,
-              value: this.state.inspectQuery
-            }),
-            React.createElement(Autocomplete, {
-              ref: "autoComplete",
-              updateInput: this.updateAllDataInput,
-              matchingResults: this.props.getMatches(this.state.inspectQuery)
-                .map(value => ({
-                  key: value.recordId + "#" + value.sobject.name + "#" + value.toolingApi,
-                  value,
-                  element: [
-                    React.createElement("div", {className: "autocomplete-item-main", key: "main"},
-                      value.recordId || React.createElement(MarkSubstring, {
-                        text: value.sobject.name,
-                        start: value.sobject.name.toLowerCase().indexOf(this.state.inspectQuery.toLowerCase()),
-                        length: this.state.inspectQuery.length
-                      }),
-                      value.toolingApi === true ? " (Tooling API)" : null,
-                      value.toolingApi === null ? " (Unknown API)" : null
-                    ),
-                    React.createElement("div", {className: "autocomplete-item-sub", key: "sub"},
-                      React.createElement(MarkSubstring, {
-                        text: value.sobject.keyPrefix || "---",
-                        start: value.sobject.keyPrefix == this.state.inspectQuery.substring(0, 3) ? 0 : -1,
-                        length: 3
-                      }),
-                      " • ",
-                      React.createElement(MarkSubstring, {
-                        text: value.sobject.label,
-                        start: value.sobject.label.toLowerCase().indexOf(this.state.inspectQuery.toLowerCase()),
-                        length: this.state.inspectQuery.length
-                      })
-                    )
-                  ]
-                }))
-            })
-          ),
-          React.createElement("svg", {viewBox: "0 0 24 24", onClick: this.onAllDataArrowClick},
-            React.createElement("path", {d: "M3.8 6.5h16.4c.4 0 .8.6.4 1l-8 9.8c-.3.3-.9.3-1.2 0l-8-9.8c-.4-.4-.1-1 .4-1z"})
-          )
-        )
-      );
-    }
-  }
-  function MarkSubstring({text, start, length}) {
-    if (start == -1) {
-      return React.createElement("span", {}, text);
-    }
-    return React.createElement("span", {},
-      text.substr(0, start),
-      React.createElement("mark", {}, text.substr(start, length)),
-      text.substr(start + length)
-    );
-  }
-  class Autocomplete extends React.PureComponent {
-    constructor(props) {
-      super(props);
-      this.state = {
-        showResults: false,
-        selectedIndex: 0, // Index of the selected autocomplete item.
-        scrollToSelectedIndex: 0, // Changed whenever selectedIndex is updated (even if updated to a value it already had). Used to scroll to the selected item.
-        scrollTopIndex: 0, // Index of the first autocomplete item that is visible according to the current scroll position.
-        itemHeight: 1, // The height of each autocomplete item. All items should have the same height. Measured on first render. 1 means not measured.
-        resultsMouseIsDown: false // Hide the autocomplete popup when the input field looses focus, except when clicking one of the autocomplete items.
-      };
-      this.onResultsMouseDown = this.onResultsMouseDown.bind(this);
-      this.onResultsMouseUp = this.onResultsMouseUp.bind(this);
-      this.onResultClick = this.onResultClick.bind(this);
-      this.onResultMouseEnter = this.onResultMouseEnter.bind(this);
-      this.onScroll = this.onScroll.bind(this);
-    }
-    handleInput() {
-      this.setState({showResults: true, selectedIndex: 0, scrollToSelectedIndex: this.state.scrollToSelectedIndex + 1});
-    }
-    handleFocus() {
-      this.setState({showResults: true, selectedIndex: 0, scrollToSelectedIndex: this.state.scrollToSelectedIndex + 1});
-    }
-    handleBlur() {
-      this.setState({showResults: false});
-    }
-    handleKeyDown(e) {
-      if (e.key == "Enter") {
-        if (this.state.selectedIndex < this.props.matchingResults.length) {
-          e.preventDefault();
-          let {value} = this.props.matchingResults[this.state.selectedIndex];
-          this.props.updateInput(value);
-          this.setState({showResults: false, selectedIndex: 0});
-        }
-        return;
-      }
-      if (e.key == "Escape") {
-        e.preventDefault();
-        this.setState({showResults: false, selectedIndex: 0});
-        return;
-      }
-      let selectionMove = 0;
-      if (e.key == "ArrowDown") {
-        selectionMove = 1;
-      }
-      if (e.key == "ArrowUp") {
-        selectionMove = -1;
-      }
-      if (selectionMove != 0) {
-        e.preventDefault();
-        if (!this.state.showResults) {
-          this.setState({showResults: true, selectedIndex: 0, scrollToSelectedIndex: this.state.scrollToSelectedIndex + 1});
-          return;
-        }
-        let index = this.state.selectedIndex + selectionMove;
-        let length = this.props.matchingResults.length;
-        if (index < 0) {
-          index = length - 1;
-        }
-        if (index > length - 1) {
-          index = 0;
-        }
-        this.setState({selectedIndex: index, scrollToSelectedIndex: this.state.scrollToSelectedIndex + 1});
-      }
-    }
-    onResultsMouseDown() {
-      this.setState({resultsMouseIsDown: true});
-    }
-    onResultsMouseUp() {
-      this.setState({resultsMouseIsDown: false});
-    }
-    onResultClick(value) {
-      this.props.updateInput(value);
-      this.setState({showResults: false, selectedIndex: 0});
-    }
-    onResultMouseEnter(index) {
-      this.setState({selectedIndex: index, scrollToSelectedIndex: this.state.scrollToSelectedIndex + 1});
-    }
-    onScroll() {
-      let scrollTopIndex = Math.floor(this.refs.scrollBox.scrollTop / this.state.itemHeight);
-      if (scrollTopIndex != this.state.scrollTopIndex) {
-        this.setState({scrollTopIndex});
-      }
-    }
-    componentDidUpdate(prevProps, prevState) {
-      if (this.state.itemHeight == 1) {
-        let anItem = this.refs.scrollBox.querySelector(".autocomplete-item");
-        if (anItem) {
-          let itemHeight = anItem.offsetHeight;
-          if (itemHeight > 0) {
-            this.setState({itemHeight});
-          }
-        }
-        return;
-      }
-      let sel = this.refs.selectedItem;
-      if (this.state.scrollToSelectedIndex != prevState.scrollToSelectedIndex && sel && sel.offsetParent) {
-        if (sel.offsetTop < sel.offsetParent.scrollTop) {
-          sel.scrollIntoView(true);
-        } else if (sel.offsetTop + sel.offsetHeight > sel.offsetParent.scrollTop + sel.offsetParent.offsetHeight) {
-          sel.scrollIntoView(false);
-        }
-      }
-    }
-    render() {
-      // For better performance only render the visible autocomplete items + at least one invisible item above and below (if they exist)
-      const RENDERED_ITEMS_COUNT = 11;
-      let firstIndex = 0;
-      let lastIndex = this.props.matchingResults.length - 1;
-      let firstRenderedIndex = Math.max(0, this.state.scrollTopIndex - 2);
-      let lastRenderedIndex = Math.min(lastIndex, firstRenderedIndex + RENDERED_ITEMS_COUNT);
-      let topSpace = (firstRenderedIndex - firstIndex) * this.state.itemHeight;
-      let bottomSpace = (lastIndex - lastRenderedIndex) * this.state.itemHeight;
-      let topSelected = (this.state.selectedIndex - firstIndex) * this.state.itemHeight;
-      return (
-        React.createElement("div", {className: "autocomplete-container", style: {display: (this.state.showResults && this.props.matchingResults.length > 0) || this.state.resultsMouseIsDown ? "" : "none"}, onMouseDown: this.onResultsMouseDown, onMouseUp: this.onResultsMouseUp},
-          React.createElement("div", {className: "autocomplete", onScroll: this.onScroll, ref: "scrollBox"},
-            React.createElement("div", {ref: "selectedItem", style: {position: "absolute", top: topSelected + "px", height: this.state.itemHeight + "px"}}),
-            React.createElement("div", {style: {height: topSpace + "px"}}),
-            this.props.matchingResults.slice(firstRenderedIndex, lastRenderedIndex + 1)
-              .map(({key, value, element}, index) =>
-                React.createElement("a", {
-                  key,
-                  className: "autocomplete-item " + (this.state.selectedIndex == index + firstRenderedIndex ? "selected" : ""),
-                  onClick: () => this.onResultClick(value),
-                  onMouseEnter: () => this.onResultMouseEnter(index + firstRenderedIndex)
-                }, element)
-              ),
-            React.createElement("div", {style: {height: bottomSpace + "px"}})
-          )
-        )
-      );
-    }
-  }
-  ReactDOM.render(React.createElement(App, {
-    isDevConsole: params.isDevConsole,
-    inAura: params.inAura,
-    inInspector: params.inInspector,
-  }), document.getElementById("root"));
-}
-
-function getRecordId(href) {
-  let url = new URL(href);
-  // Find record ID from URL
-  let searchParams = new URLSearchParams(url.search.substring(1));
-  // Salesforce Classic and Console
-  if (url.hostname.endsWith(".salesforce.com")) {
-    let match = url.pathname.match(/\/([a-zA-Z0-9]{3}|[a-zA-Z0-9]{15}|[a-zA-Z0-9]{18})(?:\/|$)/);
-    if (match) {
-      let res = match[1];
-      if (res.includes("0000") || res.length == 3) {
-        return match[1];
-      }
-    }
-  }
-  // Lightning Experience and Salesforce1
-  if (url.hostname.endsWith(".lightning.force.com")) {
-    let match = url.hash.match(/\/sObject\/([a-zA-Z0-9]+)(?:\/|$)/);
-    if (match) {
-      return match[1];
-    }
-  }
-  // Visualforce
-  {
-    let idParam = searchParams.get("id");
-    if (idParam) {
-      return idParam;
-    }
-  }
-  // Visualforce page that does not follow standard Visualforce naming
-  for (let [, p] of searchParams) {
-    if (p.match(/^([a-zA-Z0-9]{3}|[a-zA-Z0-9]{15}|[a-zA-Z0-9]{18})$/) && p.includes("0000")) {
-      return p;
-    }
-  }
-  return null;
-}
+/* eslint-disable no-unused-vars */
+/* global React ReactDOM */
+/* global session:true sfHost:true apiVersion askSalesforce askSalesforceSoap */
+/* exported session sfHost */
+/* global initButton */
+/* eslint-enable no-unused-vars */
+"use strict";
+if (!this.isUnitTest) {
+  parent.postMessage({insextInitRequest: true}, "*");
+  addEventListener("message", function initResponseHandler(e) {
+    if (e.source == parent && e.data.insextInitResponse) {
+      removeEventListener("message", initResponseHandler);
+      sfHost = e.data.sfHost;
+      init(e.data);
+    }
+  });
+}
+
+function closePopup() {
+  parent.postMessage({insextClosePopup: true}, "*");
+}
+
+function init(params) {
+
+  let hostArg = new URLSearchParams();
+  hostArg.set("host", sfHost);
+  let addonVersion = chrome.runtime.getManifest().version;
+
+  class App extends React.PureComponent {
+    constructor(props) {
+      super(props);
+      this.state = {
+        sobjectsLists: null,
+        sobjectsLoading: true,
+        detailsShown: false,
+        detailsLoading: false,
+        contextRecordId: null,
+        showAdvanced: false,
+      };
+      this.onUpdateRecordId = this.onUpdateRecordId.bind(this);
+      this.onShortcutKey = this.onShortcutKey.bind(this);
+      this.onDetailsClick = this.onDetailsClick.bind(this);
+      this.onShowAdvancedClick = this.onShowAdvancedClick.bind(this);
+    }
+    onUpdateRecordId(e) {
+      if (e.source == parent && e.data.insextUpdateRecordId) {
+        let recordId = getRecordId(e.data.locationHref);
+        this.setState({contextRecordId: recordId});
+        this.refs.showAllDataBox.updateSelection(recordId);
+      }
+    }
+    loadSobjects() {
+      new Promise(resolve => {
+        chrome.runtime.sendMessage({message: "getSession", sfHost}, message => {
+          session = message;
+          resolve();
+        });
+      })
+        .then(() => Promise.all([
+          askSalesforce("/services/data/v" + apiVersion + "/sobjects/").catch(err => {
+            console.error("list sobjects", err);
+            return {sobjects: []};
+          }),
+          askSalesforce("/services/data/v" + apiVersion + "/tooling/sobjects/").catch(err => {
+            console.error("list tooling sobjects", err);
+            return {sobjects: []};
+          }),
+          askSalesforce("/services/data/v" + apiVersion + "/tooling/query?q=" + encodeURIComponent("select QualifiedApiName, Label, KeyPrefix from EntityDefinition")).catch(err => {
+            console.error("list entity definitions", err);
+            // TODO better handle EXCEEDED_ID_LIMIT: EntityDefinition does not support queryMore(), use LIMIT to restrict the results to a single batch
+            return {records: []};
+          })
+        ]))
+        .then(([dataDescribe, toolingDescribe, entityParticles]) => {
+          // TODO progressively display data as each of the three responses becomes available
+          let dataObjects = dataDescribe.sobjects;
+          let toolingObjects = toolingDescribe.sobjects;
+          let knownObjects = new Set([
+            ...dataObjects.map(obj => obj.name),
+            ...toolingObjects.map(obj => obj.name)
+          ]);
+          // unknownObjects are sobjects the user does not have read access to.
+          // We don't know if they belong to the tooling API or not, so we don't know the URL we need to retrieve or describe them,
+          // but we would not be allowed to retrieve or describe them anyway, since we don't have read access to them.
+          // We can however use the Tooling API on them, so they are still relevant to show.
+          let unknownObjects = entityParticles.records
+            .filter(r => !knownObjects.has(r.QualifiedApiName))
+            .map(r => ({
+              name: r.QualifiedApiName || "",
+              label: r.Label || "",
+              keyPrefix: r.KeyPrefix
+            }));
+          let sobjectsLists = [
+            {toolingApi: false, sobjects: dataObjects},
+            {toolingApi: true, sobjects: toolingObjects},
+            {toolingApi: null, sobjects: unknownObjects}
+          ];
+          this.setState({
+            sobjectsLoading: false,
+            sobjectsLists
+          });
+          this.refs.showAllDataBox.updateSelection(this.state.contextRecordId);
+        })
+        .catch(e => {
+          console.error(e);
+          this.setState({sobjectsLoading: false});
+        });
+    }
+    onShortcutKey(e) {
+      if (e.key == "m") {
+        e.preventDefault();
+        this.onDetailsClick();
+      }
+      if (e.key == "a") {
+        e.preventDefault();
+        this.refs.showAllDataBox.clickAllDataBtn();
+      }
+      if (e.key == "e") {
+        e.preventDefault();
+        this.refs.dataExportBtn.click();
+      }
+      if (e.key == "i") {
+        e.preventDefault();
+        this.refs.dataImportBtn.click();
+      }
+      if (e.key == "x") {
+        e.preventDefault();
+        this.refs.apiExploreBtn.click();
+      }
+      if (e.key == "o") {
+        e.preventDefault();
+        this.setState({showAdvanced: true});
+      }
+      if (e.key == "l") {
+        e.preventDefault();
+        this.refs.limitsBtn.click();
+      }
+    }
+    onDetailsClick() {
+      let self = this;
+      if (this.state.detailsShown || !this.state.contextRecordId) {
+        return;
+      }
+      this.setState({detailsShown: true, detailsLoading: true});
+      parent.postMessage({insextShowStdPageDetails: true, insextRecordId: this.state.contextRecordId}, "*");
+      addEventListener("message", function messageHandler(e) {
+        if (e.source == parent && e.data.insextShowStdPageDetails) {
+          removeEventListener("message", messageHandler);
+          self.setState({detailsShown: e.data.success, detailsLoading: false});
+          if (e.data.success) {
+            closePopup();
+          }
+        }
+      });
+    }
+    onShowAdvancedClick(e) {
+      e.preventDefault();
+      this.setState({showAdvanced: true});
+    }
+    componentDidMount() {
+      addEventListener("message", this.onUpdateRecordId);
+      addEventListener("keydown", this.onShortcutKey);
+      this.loadSobjects();
+    }
+    componentWillUnmount() {
+      removeEventListener("message", this.onUpdateRecordId);
+      removeEventListener("keydown", this.onShortcutKey);
+    }
+    render() {
+      return (
+        React.createElement("div", {},
+          React.createElement("div", {className: "header"},
+            React.createElement("div", {className: "header-icon"},
+              React.createElement("svg", {viewBox: "0 0 24 24"},
+                React.createElement("path", {d: `
+                  M11 9c-.5 0-1-.5-1-1s.5-1 1-1 1 .5 1 1-.5 1-1 1z
+                  m1 5.8c0 .2-.1.3-.3.3h-1.4c-.2 0-.3-.1-.3-.3v-4.6c0-.2.1-.3.3-.3h1.4c.2.0.3.1.3.3z
+                  M11 3.8c-4 0-7.2 3.2-7.2 7.2s3.2 7.2 7.2 7.2s7.2-3.2 7.2-7.2s-3.2-7.2-7.2-7.2z
+                  m0 12.5c-2.9 0-5.3-2.4-5.3-5.3s2.4-5.3 5.3-5.3s5.3 2.4 5.3 5.3-2.4 5.3-5.3 5.3z
+                  M 17.6 15.9c-.2-.2-.3-.2-.5 0l-1.4 1.4c-.2.2-.2.3 0 .5l4 4c.2.2.3.2.5 0l1.4-1.4c.2-.2.2-.3 0-.5z
+                  `})
+              )
+            ),
+            "Salesforce inspector"
+          ),
+          React.createElement("div", {className: "main"},
+            React.createElement("button",
+              {
+                id: "showStdPageDetailsBtn",
+                className: "button" + (this.state.detailsLoading ? " loading" : ""),
+                disabled: this.props.inAura || this.state.detailsShown || !this.state.contextRecordId,
+                onClick: this.onDetailsClick,
+                style: {display: this.props.isDevConsole || this.props.inInspector ? "none" : ""}
+              },
+              "Show field ", React.createElement("u", {}, "m"), "etadata"
+            ),
+            React.createElement(AllDataBox, {ref: "showAllDataBox", isDevConsole: this.props.isDevConsole, sobjectsLoading: this.state.sobjectsLoading, sobjectsLists: this.state.sobjectsLists, contextRecordId: this.state.contextRecordId}),
+            React.createElement("a", {ref: "dataExportBtn", href: "data-export.html?" + hostArg, target: this.props.isDevConsole ? "_blank" : "_top", className: "button"}, "Data ", React.createElement("u", {}, "E"), "xport"),
+            React.createElement("a", {ref: "dataImportBtn", href: "data-import.html?" + hostArg, target: this.props.isDevConsole ? "_blank" : "_top", className: "button"}, "Data ", React.createElement("u", {}, "I"), "mport"),
+            React.createElement("a", {ref: "limitsBtn", href: "limits.html?" + hostArg, target: this.props.isDevConsole ? "_blank" : "_top", className: "button"}, "Org ", React.createElement("u", {}, "L"), "imits"),
+            React.createElement("a", {href: "#", onClick: this.onShowAdvancedClick, className: "base-button", style: {display: this.state.showAdvanced ? "none" : ""}}, "M", React.createElement("u", {}, "o"), "re"),
+            React.createElement("a", {ref: "apiExploreBtn", href: "explore-api.html?" + hostArg, target: this.props.isDevConsole ? "_blank" : "_top", className: "button", style: {display: !this.state.showAdvanced ? "none" : ""}}, "E", React.createElement("u", {}, "x"), "plore API")
+          ),
+          React.createElement("div", {className: "footer"},
+            React.createElement("div", {className: "meta"},
+              React.createElement("div", {className: "version"}, "(v" + addonVersion + ")"),
+              React.createElement("a", {href: "https://github.com/sorenkrabbe/Chrome-Salesforce-inspector", target: this.props.isDevConsole ? "_blank" : "_top"}, "About")
+            )
+          )
+        )
+      );
+    }
+  }
+  class AllDataBox extends React.PureComponent {
+    constructor(props) {
+      super(props);
+      this.state = {
+        selectedValue: null
+      };
+      this.onDataSelect = this.onDataSelect.bind(this);
+      this.getMatches = this.getMatches.bind(this);
+    }
+    updateSelection(query) {
+      query = query || "";
+      let match = this.getBestMatch(query);
+      this.setState({selectedValue: match});
+    }
+    getBestMatch(query) {
+      let queryKeyPrefix = query.substring(0, 3);
+      let recordId = null;
+      let sobject = null;
+      let toolingApi = null;
+      if (this.props.sobjectsLists) {
+        for (let api of this.props.sobjectsLists) {
+          sobject = api.sobjects.find(sobject => sobject.keyPrefix == queryKeyPrefix || sobject.name.toLowerCase() == query.toLowerCase());
+          if (sobject) {
+            toolingApi = api.toolingApi;
+            break;
+          }
+        }
+      }
+      if (!sobject) {
+        return null;
+      }
+      if (sobject.keyPrefix == queryKeyPrefix && query.length >= 15) {
+        recordId = query;
+      }
+      return {recordId, sobject, toolingApi};
+    }
+    getMatches(query) {
+      if (!this.props.sobjectsLists) {
+        return [];
+      }
+      let queryKeyPrefix = query.substring(0, 3);
+      let res = [];
+      for (let api of this.props.sobjectsLists) {
+        res = res.concat(
+          api.sobjects
+            .filter(sobject => sobject.name.toLowerCase().includes(query.toLowerCase()) || sobject.label.toLowerCase().includes(query.toLowerCase()) || sobject.keyPrefix == queryKeyPrefix)
+            .map(sobject => ({
+              recordId: null,
+              sobject,
+              toolingApi: api.toolingApi,
+              // TO-DO: merge with the sortRank function in data-export
+              relevance: (sobject.keyPrefix == queryKeyPrefix ? 2
+                : sobject.name.toLowerCase() == query.toLowerCase() ? 3
+                : sobject.label.toLowerCase() == query.toLowerCase() ? 4
+                : sobject.name.toLowerCase().startsWith(query.toLowerCase()) ? 5
+                : sobject.label.toLowerCase().startsWith(query.toLowerCase()) ? 6
+                : sobject.name.toLowerCase().includes("__" + query.toLowerCase()) ? 7
+                : sobject.name.toLowerCase().includes("_" + query.toLowerCase()) ? 8
+                : sobject.label.toLowerCase().includes(" " + query.toLowerCase()) ? 9
+                : 10) + (api.toolingApi == null ? 20 : 0)
+            }))
+        );
+      }
+      query = query || this.props.contextRecordId || "";
+      queryKeyPrefix = query.substring(0, 3);
+      for (let api of this.props.sobjectsLists) {
+        let objectForId = api.sobjects.find(sobject => sobject.keyPrefix == queryKeyPrefix);
+        if (objectForId && query.length >= 15) {
+          res.unshift({recordId: query, sobject: objectForId, toolingApi: api.toolingApi, relevance: 1});
+        }
+      }
+      res.sort((a, b) => a.relevance - b.relevance || a.sobject.name.localeCompare(b.sobject.name));
+      return res;
+    }
+    onDataSelect(value) {
+      this.setState({selectedValue: value});
+    }
+    clickAllDataBtn() {
+      this.refs.showAllDataBtn.click();
+    }
+    getAllDataUrl() {
+      if (this.state.selectedValue) {
+        let args = new URLSearchParams();
+        args.set("host", sfHost);
+        // We could instead pass the record ID or sobject name in the "q" parameter,
+        // and let inspect.html find the relevant objectType+useToolingApi+recordUrl.
+        // We don't do that to save time making global describe calls, since we already know the global describe results here.
+        args.set("objectType", this.state.selectedValue.sobject.name);
+        if (this.state.selectedValue.toolingApi) {
+          args.set("useToolingApi", "1");
+        }
+        if (this.state.selectedValue.recordId && this.state.selectedValue.sobject.urls && this.state.selectedValue.sobject.urls.rowTemplate) {
+          args.set("recordUrl", this.state.selectedValue.sobject.urls.rowTemplate.replace("{ID}", this.state.selectedValue.recordId));
+        } else {
+          args.set("recordUrl", "");
+        }
+        return "inspect.html?" + args;
+      } else {
+        return undefined;
+      }
+    }
+    getDeployStatusUrl() {
+      let args = new URLSearchParams();
+      args.set("host", sfHost);
+      args.set("checkDeployStatus", this.state.selectedValue.recordId);
+      return "explore-api.html?" + args;
+    }
+    render() {
+      return (
+        React.createElement("div", {className: "all-data-box " + (this.props.sobjectsLoading ? "loading " : "")},
+          React.createElement(AllDataSearch, {onDataSelect: this.onDataSelect, sobjectsLists: this.props.sobjectsLists, getMatches: this.getMatches}),
+          this.state.selectedValue ? React.createElement("div", {className: "all-data-box-inner"},
+            React.createElement("div", {title: "Record ID", className: "data-element"}, this.state.selectedValue.recordId),
+            this.state.selectedValue.toolingApi === true ? React.createElement("div", {title: "API", className: "data-element"}, "Tooling API") : null,
+            this.state.selectedValue.toolingApi === null ? React.createElement("div", {title: "API", className: "data-element"}, "Unknown API") : null,
+            React.createElement("div", {title: "API name", className: "data-element"}, this.state.selectedValue.sobject.name),
+            React.createElement("div", {title: "Label", className: "data-element"}, this.state.selectedValue.sobject.label),
+            React.createElement("div", {title: "ID key prefix", className: "data-element"}, this.state.selectedValue.sobject.keyPrefix),
+            this.state.selectedValue.recordId && this.state.selectedValue.recordId.startsWith("0Af")
+              ? React.createElement("a", {href: this.getDeployStatusUrl(), target: this.props.isDevConsole ? "_blank" : "_top", className: "base-button"}, "Check Deploy Status") : null,
+            React.createElement("a", {ref: "showAllDataBtn", href: this.getAllDataUrl(), target: this.props.isDevConsole ? "_blank" : "_top", className: "base-button"}, "Show ", React.createElement("u", {}, "a"), "ll data")
+          ) : null
+        )
+      );
+    }
+  }
+  class AllDataSearch extends React.PureComponent {
+    constructor(props) {
+      super(props);
+      this.state = {
+        inspectQuery: ""
+      };
+      this.onAllDataInput = this.onAllDataInput.bind(this);
+      this.onAllDataFocus = this.onAllDataFocus.bind(this);
+      this.onAllDataBlur = this.onAllDataBlur.bind(this);
+      this.onAllDataKeyDown = this.onAllDataKeyDown.bind(this);
+      this.updateAllDataInput = this.updateAllDataInput.bind(this);
+      this.onAllDataArrowClick = this.onAllDataArrowClick.bind(this);
+    }
+    onAllDataInput(e) {
+      let val = e.target.value;
+      this.refs.autoComplete.handleInput();
+      this.setState({inspectQuery: val});
+    }
+    onAllDataFocus() {
+      this.refs.autoComplete.handleFocus();
+    }
+    onAllDataBlur() {
+      this.refs.autoComplete.handleBlur();
+    }
+    onAllDataKeyDown(e) {
+      this.refs.autoComplete.handleKeyDown(e);
+      e.stopPropagation(); // Stop our keyboard shortcut handler
+    }
+    updateAllDataInput(value) {
+      this.props.onDataSelect(value);
+      this.setState({inspectQuery: ""});
+    }
+    onAllDataArrowClick() {
+      this.refs.showAllDataInp.focus();
+    }
+    render() {
+      return (
+        React.createElement("div", {className: "input-with-dropdown"},
+          React.createElement("div", {},
+            React.createElement("input", {
+              className: "all-data-input",
+              ref: "showAllDataInp",
+              placeholder: "Record id, id prefix or sObject name",
+              onInput: this.onAllDataInput,
+              onFocus: this.onAllDataFocus,
+              onBlur: this.onAllDataBlur,
+              onKeyDown: this.onAllDataKeyDown,
+              value: this.state.inspectQuery
+            }),
+            React.createElement(Autocomplete, {
+              ref: "autoComplete",
+              updateInput: this.updateAllDataInput,
+              matchingResults: this.props.getMatches(this.state.inspectQuery)
+                .map(value => ({
+                  key: value.recordId + "#" + value.sobject.name + "#" + value.toolingApi,
+                  value,
+                  element: [
+                    React.createElement("div", {className: "autocomplete-item-main", key: "main"},
+                      value.recordId || React.createElement(MarkSubstring, {
+                        text: value.sobject.name,
+                        start: value.sobject.name.toLowerCase().indexOf(this.state.inspectQuery.toLowerCase()),
+                        length: this.state.inspectQuery.length
+                      }),
+                      value.toolingApi === true ? " (Tooling API)" : null,
+                      value.toolingApi === null ? " (Unknown API)" : null
+                    ),
+                    React.createElement("div", {className: "autocomplete-item-sub", key: "sub"},
+                      React.createElement(MarkSubstring, {
+                        text: value.sobject.keyPrefix || "---",
+                        start: value.sobject.keyPrefix == this.state.inspectQuery.substring(0, 3) ? 0 : -1,
+                        length: 3
+                      }),
+                      " • ",
+                      React.createElement(MarkSubstring, {
+                        text: value.sobject.label,
+                        start: value.sobject.label.toLowerCase().indexOf(this.state.inspectQuery.toLowerCase()),
+                        length: this.state.inspectQuery.length
+                      })
+                    )
+                  ]
+                }))
+            })
+          ),
+          React.createElement("svg", {viewBox: "0 0 24 24", onClick: this.onAllDataArrowClick},
+            React.createElement("path", {d: "M3.8 6.5h16.4c.4 0 .8.6.4 1l-8 9.8c-.3.3-.9.3-1.2 0l-8-9.8c-.4-.4-.1-1 .4-1z"})
+          )
+        )
+      );
+    }
+  }
+  function MarkSubstring({text, start, length}) {
+    if (start == -1) {
+      return React.createElement("span", {}, text);
+    }
+    return React.createElement("span", {},
+      text.substr(0, start),
+      React.createElement("mark", {}, text.substr(start, length)),
+      text.substr(start + length)
+    );
+  }
+  class Autocomplete extends React.PureComponent {
+    constructor(props) {
+      super(props);
+      this.state = {
+        showResults: false,
+        selectedIndex: 0, // Index of the selected autocomplete item.
+        scrollToSelectedIndex: 0, // Changed whenever selectedIndex is updated (even if updated to a value it already had). Used to scroll to the selected item.
+        scrollTopIndex: 0, // Index of the first autocomplete item that is visible according to the current scroll position.
+        itemHeight: 1, // The height of each autocomplete item. All items should have the same height. Measured on first render. 1 means not measured.
+        resultsMouseIsDown: false // Hide the autocomplete popup when the input field looses focus, except when clicking one of the autocomplete items.
+      };
+      this.onResultsMouseDown = this.onResultsMouseDown.bind(this);
+      this.onResultsMouseUp = this.onResultsMouseUp.bind(this);
+      this.onResultClick = this.onResultClick.bind(this);
+      this.onResultMouseEnter = this.onResultMouseEnter.bind(this);
+      this.onScroll = this.onScroll.bind(this);
+    }
+    handleInput() {
+      this.setState({showResults: true, selectedIndex: 0, scrollToSelectedIndex: this.state.scrollToSelectedIndex + 1});
+    }
+    handleFocus() {
+      this.setState({showResults: true, selectedIndex: 0, scrollToSelectedIndex: this.state.scrollToSelectedIndex + 1});
+    }
+    handleBlur() {
+      this.setState({showResults: false});
+    }
+    handleKeyDown(e) {
+      if (e.key == "Enter") {
+        if (this.state.selectedIndex < this.props.matchingResults.length) {
+          e.preventDefault();
+          let {value} = this.props.matchingResults[this.state.selectedIndex];
+          this.props.updateInput(value);
+          this.setState({showResults: false, selectedIndex: 0});
+        }
+        return;
+      }
+      if (e.key == "Escape") {
+        e.preventDefault();
+        this.setState({showResults: false, selectedIndex: 0});
+        return;
+      }
+      let selectionMove = 0;
+      if (e.key == "ArrowDown") {
+        selectionMove = 1;
+      }
+      if (e.key == "ArrowUp") {
+        selectionMove = -1;
+      }
+      if (selectionMove != 0) {
+        e.preventDefault();
+        if (!this.state.showResults) {
+          this.setState({showResults: true, selectedIndex: 0, scrollToSelectedIndex: this.state.scrollToSelectedIndex + 1});
+          return;
+        }
+        let index = this.state.selectedIndex + selectionMove;
+        let length = this.props.matchingResults.length;
+        if (index < 0) {
+          index = length - 1;
+        }
+        if (index > length - 1) {
+          index = 0;
+        }
+        this.setState({selectedIndex: index, scrollToSelectedIndex: this.state.scrollToSelectedIndex + 1});
+      }
+    }
+    onResultsMouseDown() {
+      this.setState({resultsMouseIsDown: true});
+    }
+    onResultsMouseUp() {
+      this.setState({resultsMouseIsDown: false});
+    }
+    onResultClick(value) {
+      this.props.updateInput(value);
+      this.setState({showResults: false, selectedIndex: 0});
+    }
+    onResultMouseEnter(index) {
+      this.setState({selectedIndex: index, scrollToSelectedIndex: this.state.scrollToSelectedIndex + 1});
+    }
+    onScroll() {
+      let scrollTopIndex = Math.floor(this.refs.scrollBox.scrollTop / this.state.itemHeight);
+      if (scrollTopIndex != this.state.scrollTopIndex) {
+        this.setState({scrollTopIndex});
+      }
+    }
+    componentDidUpdate(prevProps, prevState) {
+      if (this.state.itemHeight == 1) {
+        let anItem = this.refs.scrollBox.querySelector(".autocomplete-item");
+        if (anItem) {
+          let itemHeight = anItem.offsetHeight;
+          if (itemHeight > 0) {
+            this.setState({itemHeight});
+          }
+        }
+        return;
+      }
+      let sel = this.refs.selectedItem;
+      if (this.state.scrollToSelectedIndex != prevState.scrollToSelectedIndex && sel && sel.offsetParent) {
+        if (sel.offsetTop < sel.offsetParent.scrollTop) {
+          sel.scrollIntoView(true);
+        } else if (sel.offsetTop + sel.offsetHeight > sel.offsetParent.scrollTop + sel.offsetParent.offsetHeight) {
+          sel.scrollIntoView(false);
+        }
+      }
+    }
+    render() {
+      // For better performance only render the visible autocomplete items + at least one invisible item above and below (if they exist)
+      const RENDERED_ITEMS_COUNT = 11;
+      let firstIndex = 0;
+      let lastIndex = this.props.matchingResults.length - 1;
+      let firstRenderedIndex = Math.max(0, this.state.scrollTopIndex - 2);
+      let lastRenderedIndex = Math.min(lastIndex, firstRenderedIndex + RENDERED_ITEMS_COUNT);
+      let topSpace = (firstRenderedIndex - firstIndex) * this.state.itemHeight;
+      let bottomSpace = (lastIndex - lastRenderedIndex) * this.state.itemHeight;
+      let topSelected = (this.state.selectedIndex - firstIndex) * this.state.itemHeight;
+      return (
+        React.createElement("div", {className: "autocomplete-container", style: {display: (this.state.showResults && this.props.matchingResults.length > 0) || this.state.resultsMouseIsDown ? "" : "none"}, onMouseDown: this.onResultsMouseDown, onMouseUp: this.onResultsMouseUp},
+          React.createElement("div", {className: "autocomplete", onScroll: this.onScroll, ref: "scrollBox"},
+            React.createElement("div", {ref: "selectedItem", style: {position: "absolute", top: topSelected + "px", height: this.state.itemHeight + "px"}}),
+            React.createElement("div", {style: {height: topSpace + "px"}}),
+            this.props.matchingResults.slice(firstRenderedIndex, lastRenderedIndex + 1)
+              .map(({key, value, element}, index) =>
+                React.createElement("a", {
+                  key,
+                  className: "autocomplete-item " + (this.state.selectedIndex == index + firstRenderedIndex ? "selected" : ""),
+                  onClick: () => this.onResultClick(value),
+                  onMouseEnter: () => this.onResultMouseEnter(index + firstRenderedIndex)
+                }, element)
+              ),
+            React.createElement("div", {style: {height: bottomSpace + "px"}})
+          )
+        )
+      );
+    }
+  }
+  ReactDOM.render(React.createElement(App, {
+    isDevConsole: params.isDevConsole,
+    inAura: params.inAura,
+    inInspector: params.inInspector,
+  }), document.getElementById("root"));
+}
+
+function getRecordId(href) {
+  let url = new URL(href);
+  // Find record ID from URL
+  let searchParams = new URLSearchParams(url.search.substring(1));
+  // Salesforce Classic and Console
+  if (url.hostname.endsWith(".salesforce.com")) {
+    let match = url.pathname.match(/\/([a-zA-Z0-9]{3}|[a-zA-Z0-9]{15}|[a-zA-Z0-9]{18})(?:\/|$)/);
+    if (match) {
+      let res = match[1];
+      if (res.includes("0000") || res.length == 3) {
+        return match[1];
+      }
+    }
+  }
+  // Lightning Experience and Salesforce1
+  if (url.hostname.endsWith(".lightning.force.com")) {
+    let match = url.hash.match(/\/sObject\/([a-zA-Z0-9]+)(?:\/|$)/);
+    if (match) {
+      return match[1];
+    }
+  }
+  // Visualforce
+  {
+    let idParam = searchParams.get("id");
+    if (idParam) {
+      return idParam;
+    }
+  }
+  // Visualforce page that does not follow standard Visualforce naming
+  for (let [, p] of searchParams) {
+    if (p.match(/^([a-zA-Z0-9]{3}|[a-zA-Z0-9]{15}|[a-zA-Z0-9]{18})$/) && p.includes("0000")) {
+      return p;
+    }
+  }
+  return null;
+}