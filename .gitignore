--- conflicted
+++ resolved
@@ -1,10 +1,6 @@
-*.sublime-*
-*.xpi
-node_modules/
-<<<<<<< HEAD
-temp/
-*.bak
-=======
-npm-debug.log
-
->>>>>>> 605d9fc9
+*.sublime-*
+*.xpi
+node_modules/
+temp/
+*.bak
+npm-debug.log